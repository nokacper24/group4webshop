--- conflicted
+++ resolved
@@ -164,10 +164,7 @@
                   <desc>Opens the user profile page</desc>
                   <path d="M224 256c70.7 0 128-57.3 128-128S294.7 0 224 0S96 57.3 96 128s57.3 128 128 128zm-45.7 48C79.8 304 0 383.8 0 482.3C0 498.7 13.3 512 29.7 512H418.3c16.4 0 29.7-13.3 29.7-29.7C448 383.8 368.2 304 269.7 304H178.3z" />
                 </svg>
-<<<<<<< HEAD
-=======
                 <span className="icon-text">Profile</span>
->>>>>>> 28b903ff
               </Link>
             </li>
           </ul>
