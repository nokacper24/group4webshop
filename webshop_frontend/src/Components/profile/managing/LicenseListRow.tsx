--- conflicted
+++ resolved
@@ -1,11 +1,6 @@
-<<<<<<< HEAD
-import { useState } from "react";
-import { Link } from "react-router-dom";
-=======
 import React, { useState } from "react";
 import { Link, useParams } from "react-router-dom";
 import { License } from "../../../Interfaces";
->>>>>>> 6485af32
 
 type LicenseRowProps = {
   license: License;
