--- conflicted
+++ resolved
@@ -5,8 +5,6 @@
 } from "../managing/SelectTable";
 import CreateLicenseForm from "./CreateLicenseForm";
 import { LicenseVital } from "../../../Interfaces";
-<<<<<<< HEAD
-=======
 import {
   createSelectTableProps,
   createRowProps,
@@ -22,7 +20,6 @@
 if (import.meta.env.PROD) {
   baseUrl = "";
 }
->>>>>>> 78b0789f
 
 /**
  * An admin page for managing companies' licenses.
@@ -42,29 +39,10 @@
   const [newInvalidatedLicenses] = useState<Set<string>>(new Set());
 
   /**
-<<<<<<< HEAD
-   * Get all licenses.
-   *
-   * @returns All licenses.
-   */
-  const fetchLicenses = async () => {
-    const response = await fetch(`${baseUrl}/api/licenses_vital`);
-    const data = await response.json();
-    return data.map((license: LicenseVital) => license);
-  };
-
-  /**
-   * Add license as pending to be invalidated.
-=======
    * Remove a license from list of valid licenses.
->>>>>>> 78b0789f
    *
    * @param index The index of the license in the list.
    */
-<<<<<<< HEAD
-  const updateChangedOnInvalidate = (license: SelectTableRowProps) => {
-    invalidatedLicenses.add(parseInt(license.id));
-=======
   const invalidateLicense = (index: number) => {
     let license = moveItemBetweenTables(
       index,
@@ -75,7 +53,6 @@
     );
 
     updateNewChanges(license, newValidatedLicenses, newInvalidatedLicenses);
->>>>>>> 78b0789f
   };
 
   /**
@@ -215,18 +192,6 @@
     fetchLicensesVital()
       .then((licenses: LicenseVital[]) => {
         let validLicenses: SelectTableRowProps[] = [];
-<<<<<<< HEAD
-        licenses.map((license: LicenseVital) => {
-          if (license.valid) {
-            validLicenses.push({
-              id: license.license_id.toString(),
-              columns: [
-                { text: license.license_id.toString() },
-                { text: license.company_name },
-                { text: license.display_name },
-              ],
-            });
-=======
         let invalidLicenses: SelectTableRowProps[] = [];
 
         licenses.map((license: LicenseVital) => {
@@ -240,7 +205,6 @@
             validLicenses.push(newLicense);
           } else {
             invalidLicenses.push(newLicense);
->>>>>>> 78b0789f
           }
         });
 
