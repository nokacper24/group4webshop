import { Route, Routes } from "react-router-dom";
import ManageLicenseAccess from "./managing/ManageLicenseAccess";
import MyAccount from "./MyAccount";
import SignIn from "./SignIn";
import CreateCompanyAccount from "./register/CreateCompanyAccount";
import AdminCompanyLicenses from "./admin/AdminCompanyLicenses";
import ManageProducts from "./admin/ManageProducts";
import ManageUsers from "./admin/ManageUsers";
<<<<<<< HEAD
import CompanyUsers from "./managing/CompanyUsers";
=======
import { useEffect, useState } from "react";

let baseUrl = import.meta.env.VITE_URL + ":" + import.meta.env.VITE_PORT+ "/";
// check if we are in production mode
if (import.meta.env.PROD) {
  baseUrl = "../";
}


>>>>>>> e9a4a3af

/**
 * The user Profile page.
 * If the user is already signed in, show the My Account page.
 * If the user is not signed in, show the Sign In page.
 *
 * @returns The Profile page component.
 */
export default function Profile() {

      // check sign in status
  const checkSignInStatus = async () => {
    let result = await fetch(baseUrl + "api/priv/logged_in", {
        method: "GET",
        credentials: "include",
        
    })
    if (result.status === 200) {
        return true;
    }
    else {
        return false;
    }
}

const [signedIn, setSignedIn] = useState<boolean>(false);

useEffect(() => {
    checkSignInStatus().then((result) => {
        setSignedIn(result);
    });
}, [signedIn]);


  return (
    <>
      <Routes>
        {signedIn ? (
            <Route path="/" element={<MyAccount />} />
        ) : (
            <Route path="/" element={<SignIn />} />
        )}
        <Route path="/create-account/*" element={<CreateCompanyAccount />} />
        <Route path="/:userId" element={<MyAccount />} />

        {/* License manager */}
        <Route
          path="/manage-license/:licenseId"
          element={<ManageLicenseAccess />}
        />
        <Route path="/company-users/:companyId" element={<CompanyUsers />} />

        {/* Admin */}
        <Route
          path="/admin-company-licenses"
          element={<AdminCompanyLicenses />}
        ></Route>
        <Route path="/admin-products" element={<ManageProducts />}></Route>
        <Route path="/admin-users" element={<ManageUsers />}></Route>
      </Routes>
    </>
  );
}<|MERGE_RESOLUTION|>--- conflicted
+++ resolved
@@ -6,19 +6,14 @@
 import AdminCompanyLicenses from "./admin/AdminCompanyLicenses";
 import ManageProducts from "./admin/ManageProducts";
 import ManageUsers from "./admin/ManageUsers";
-<<<<<<< HEAD
 import CompanyUsers from "./managing/CompanyUsers";
-=======
 import { useEffect, useState } from "react";
 
-let baseUrl = import.meta.env.VITE_URL + ":" + import.meta.env.VITE_PORT+ "/";
+let baseUrl = import.meta.env.VITE_URL + ":" + import.meta.env.VITE_PORT + "/";
 // check if we are in production mode
 if (import.meta.env.PROD) {
   baseUrl = "../";
 }
-
-
->>>>>>> e9a4a3af
 
 /**
  * The user Profile page.
@@ -28,38 +23,34 @@
  * @returns The Profile page component.
  */
 export default function Profile() {
-
-      // check sign in status
+  // check sign in status
   const checkSignInStatus = async () => {
     let result = await fetch(baseUrl + "api/priv/logged_in", {
-        method: "GET",
-        credentials: "include",
-        
-    })
+      method: "GET",
+      credentials: "include",
+    });
     if (result.status === 200) {
-        return true;
+      return true;
+    } else {
+      return false;
     }
-    else {
-        return false;
-    }
-}
+  };
 
-const [signedIn, setSignedIn] = useState<boolean>(false);
+  const [signedIn, setSignedIn] = useState<boolean>(false);
 
-useEffect(() => {
+  useEffect(() => {
     checkSignInStatus().then((result) => {
-        setSignedIn(result);
+      setSignedIn(result);
     });
-}, [signedIn]);
-
+  }, [signedIn]);
 
   return (
     <>
       <Routes>
         {signedIn ? (
-            <Route path="/" element={<MyAccount />} />
+          <Route path="/" element={<MyAccount />} />
         ) : (
-            <Route path="/" element={<SignIn />} />
+          <Route path="/" element={<SignIn />} />
         )}
         <Route path="/create-account/*" element={<CreateCompanyAccount />} />
         <Route path="/:userId" element={<MyAccount />} />
