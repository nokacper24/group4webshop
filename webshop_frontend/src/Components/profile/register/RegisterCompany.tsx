<<<<<<< HEAD
import { MouseEvent as ReactMouseEvent } from "react";

=======
>>>>>>> f80331be
/**
 * Represents the Register Company component on the Create Account page.
 * Takes in the user input in a form to create their account.
 *
 * @returns A Register Company component.
 */
export default function RegisterCompany() {
  return (
    <>
      <p>Fill out all the fields to create your account.</p>

      <label htmlFor="create-account_email">E-mail</label>
      <input
        id="create-account_email"
        name="email"
        value="user@company.com" /* TODO: Fill value from URL */
        required
        disabled
      />

      <label htmlFor="create-account_company-name">Company name</label>
      <input
        id="create-account_company-name"
        name="company-name"
        type="text"
        required
      />

      <label htmlFor="create-account_company-address">Company address</label>
      <input
        id="create-account_company-address"
        name="company-address"
        type="text"
        required
      />

      <label htmlFor="create-account_password">Password</label>
      <input
        id="create-account_password"
        name="password"
        type="password"
        required
      />

      <label htmlFor="create-account_confirm-password">Confirm password</label>
      <input
        id="create-account_confirm-password"
        name="confirm-password"
        type="password"
        required
      />

      <div className="checkbox-input">
        <input id="accept-terms" type="checkbox" required />
        <label htmlFor="accept-terms">
          I have read and agree to the <a href="#!">terms of service</a>.
        </label>
      </div>

      <button
        className="default-button submit-button m-t-1"
        type="submit"
        onClick={(event) => validateForm(event)}
      >
        Register
      </button>
      <p className="form-alert"></p>
    </>
  );
}

/**
 * Confirm that the form has valid input.
 * Check if the password and confirm password fields are identical.
 *
 * @param event Mouse Event on button
 */
function validateForm(
  event: ReactMouseEvent<HTMLButtonElement, MouseEvent>
): void {
  const formAlert: HTMLParagraphElement | null =
    document.querySelector(".form-alert");
  const password: HTMLInputElement | null = document.querySelector(
    "#create-account_password"
  );
  const confirmPassword: HTMLInputElement | null = document.querySelector(
    "#create-account_confirm-password"
  );

  if (password?.value != confirmPassword?.value) {
    event.preventDefault();

    if (formAlert != null) {
      formAlert.innerHTML =
        '"Confirm password" must contain the same value as "Password"';
    }
  }
}<|MERGE_RESOLUTION|>--- conflicted
+++ resolved
@@ -1,8 +1,5 @@
-<<<<<<< HEAD
 import { MouseEvent as ReactMouseEvent } from "react";
 
-=======
->>>>>>> f80331be
 /**
  * Represents the Register Company component on the Create Account page.
  * Takes in the user input in a form to create their account.
@@ -12,64 +9,68 @@
 export default function RegisterCompany() {
   return (
     <>
-      <p>Fill out all the fields to create your account.</p>
+      <>
+        <p>Fill out all the fields to create your account.</p>
 
-      <label htmlFor="create-account_email">E-mail</label>
-      <input
-        id="create-account_email"
-        name="email"
-        value="user@company.com" /* TODO: Fill value from URL */
-        required
-        disabled
-      />
+        <label htmlFor="create-account_email">E-mail</label>
+        <input
+          id="create-account_email"
+          name="email"
+          value="user@company.com" /* TODO: Fill value from URL */
+          required
+          disabled
+        />
 
-      <label htmlFor="create-account_company-name">Company name</label>
-      <input
-        id="create-account_company-name"
-        name="company-name"
-        type="text"
-        required
-      />
+        <label htmlFor="create-account_company-name">Company name</label>
+        <input
+          id="create-account_company-name"
+          name="company-name"
+          type="text"
+          required
+        />
 
-      <label htmlFor="create-account_company-address">Company address</label>
-      <input
-        id="create-account_company-address"
-        name="company-address"
-        type="text"
-        required
-      />
+        <label htmlFor="create-account_company-address">Company address</label>
+        <input
+          id="create-account_company-address"
+          name="company-address"
+          type="text"
+          required
+        />
 
-      <label htmlFor="create-account_password">Password</label>
-      <input
-        id="create-account_password"
-        name="password"
-        type="password"
-        required
-      />
+        <label htmlFor="create-account_password">Password</label>
+        <input
+          id="create-account_password"
+          name="password"
+          type="password"
+          required
+        />
 
-      <label htmlFor="create-account_confirm-password">Confirm password</label>
-      <input
-        id="create-account_confirm-password"
-        name="confirm-password"
-        type="password"
-        required
-      />
+        <label htmlFor="create-account_confirm-password">
+          Confirm password
+        </label>
+        <input
+          id="create-account_confirm-password"
+          name="confirm-password"
+          type="password"
+          required
+        />
 
-      <div className="checkbox-input">
-        <input id="accept-terms" type="checkbox" required />
-        <label htmlFor="accept-terms">
-          I have read and agree to the <a href="#!">terms of service</a>.
-        </label>
-      </div>
+        <div className="checkbox-input">
+          <input id="accept-terms" type="checkbox" required />
+          <label htmlFor="accept-terms">
+            I have read and agree to the <a href="#!">terms of service</a>.
+          </label>
+        </div>
 
-      <button
-        className="default-button submit-button m-t-1"
-        type="submit"
-        onClick={(event) => validateForm(event)}
-      >
-        Register
-      </button>
-      <p className="form-alert"></p>
+        <button
+          className="default-button submit-button m-t-1"
+          type="submit"
+          onClick={(event) => validateForm(event)}
+        >
+          Register
+        </button>
+        <p className="form-alert"></p>
+      </>
     </>
   );
 }
