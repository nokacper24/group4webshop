<<<<<<< HEAD
import { MouseEvent as ReactMouseEvent } from "react";

=======
>>>>>>> f80331be
/**
 * Represents the Register User component on the Create Account page.
 * Takes in the user input in a form to create their account.
 *
 * @returns A Register User component.
 */
export default function RegisterUser() {
  return (
    <>
      <p>Fill out all the fields to create your account.</p>

      <label htmlFor="create-account_email">E-mail</label>
      <input
        id="create-account_email"
        name="email"
        value="user@company.com" /* TODO: Fill value dynamically */
        required
        disabled
      />

      <label htmlFor="create-account_company-name">Company name</label>
      <input
        id="create-account_company-name"
        name="company-name"
        value="CompanyName" /* TODO: Fill value dynamically */
        type="text"
        required
        disabled
      />

      <label htmlFor="create-account_password">Password</label>
      <input
        id="create-account_password"
        name="password"
        type="password"
        required
      />

      <label htmlFor="create-account_confirm-password">Confirm password</label>
      <input
        id="create-account_confirm-password"
        name="confirm-password"
        type="password"
        required
      />

      <div className="checkbox-input">
        <input id="accept-terms" type="checkbox" required />
        <label htmlFor="accept-terms">
          I have read and agree to the <a href="#!">terms of service</a>.
        </label>
      </div>

      <button
        className="default-button submit-button m-t-1"
        type="submit"
        onClick={(event) => validateForm(event)}
      >
        Register
      </button>
      <p className="form-alert"></p>
    </>
  );
}

/**
 * Confirm that the form has valid input.
 * Check if the password and confirm password fields are identical.
 *
 * @param event Mouse Event on button
 */
function validateForm(
  event: ReactMouseEvent<HTMLButtonElement, MouseEvent>
): void {
  const formAlert: HTMLParagraphElement | null =
    document.querySelector(".form-alert");
  const password: HTMLInputElement | null = document.querySelector(
    "#create-account_password"
  );
  const confirmPassword: HTMLInputElement | null = document.querySelector(
    "#create-account_confirm-password"
  );

  if (password?.value != confirmPassword?.value) {
    event.preventDefault();

    if (formAlert != null) {
      formAlert.innerHTML =
        '"Confirm password" must contain the same value as "Password"';
    }
  }
}<|MERGE_RESOLUTION|>--- conflicted
+++ resolved
@@ -1,8 +1,5 @@
-<<<<<<< HEAD
 import { MouseEvent as ReactMouseEvent } from "react";
 
-=======
->>>>>>> f80331be
 /**
  * Represents the Register User component on the Create Account page.
  * Takes in the user input in a form to create their account.
@@ -11,6 +8,7 @@
  */
 export default function RegisterUser() {
   return (
+    <>
     <>
       <p>Fill out all the fields to create your account.</p>
 
