import { ChangeEvent, useEffect, useRef, useState } from "react";
import { useNavigate, useParams } from "react-router-dom";
import Spinner from "../utils/utils";
import { License, MeUser, Product } from "../../Interfaces";
import LicensePrices from "./LicensePrices";
<<<<<<< HEAD
import { fetchProduct, postLicense } from "../../ApiController";
import TermsOfService from "../profile/register/TermsOfService";
=======
import {
  FetchError,
  fetchMe,
  fetchProduct,
  postLicense,
} from "../../ApiController";
>>>>>>> e046922a

/**
 * Represents a Purchase License page.
 * Contains a short product description, the plan options, and
 * a checkbox for accepting terms and conditions.
 *
 * @returns The Purchase License page component.
 */
export default function PurchaseLicense() {
  const navigate = useNavigate();

  const [user, setUser] = useState<MeUser>();
  const [loadingUsr, setLoadingUsr] = useState(true);
  const [loadingProd, setLoadingProd] = useState(true);

  const [error, setError] = useState<Error | null>(null);

  const { productId } = useParams();
  const [product, setProduct] = useState<Product>();
  const [totalPrice, setTotalPrice] = useState<number>(0);

  const price = useRef<HTMLSelectElement>(null);
  const formAlert = useRef<HTMLParagraphElement>(null);

  /**
   * Update the total price in the object's state.
   *
   * @param event The user event.
   */
  const updatePrice = (event: ChangeEvent<HTMLSelectElement>) => {
    setTotalPrice(parseInt(event.target.value));
  };

  /**
   * Validate that the form has valid values.
   *
   * @returns true if the form is valid, false if the form is not valid.
   */
  const validateForm = () => {
    if (price.current && formAlert.current) {
      if (parseInt(price.current.value) > 0) {
        formAlert.current.innerHTML = "";
        return true;
      } else {
        formAlert.current.innerHTML = "Please select a plan";
      }
    } else {
      return false;
    }
  };

  /**
   * Check if the form has valid values, and purchase licenses
   * with selected plans if form is valid.
   *
   * @param event The form submit event.
   */
  const handleSubmit = (event: React.FormEvent<HTMLFormElement>) => {
    event.preventDefault();

    if (validateForm() && user && product) {
      let license: License = {
        license_id: NaN,
        company_id: user.company_id,
        product_id: product.product_id,
        product_name: product.display_name,
        start_date: new Date(),
        end_date: new Date(
          new Date().setFullYear(new Date().getFullYear() + 1)
        ),
        amount: Math.round(totalPrice / product.price_per_user),
        valid: true,
      };

      postLicense(license).then((response: Response) => {
        if (response.status == 201) {
          alert("License successfully purchased");
          // Refresh
          navigate(0);
        } else {
          alert(
            "Sorry, something went wrong when purchasing license. Please try again."
          );
        }
      });
    }
  };

  useEffect(() => {
    fetchProduct(productId!)
      .then((product: Product) => {
        if (product.available) {
          setProduct(product);
        } else {
          setError(new Error("It looks like this product is not available"));
        }
        setLoadingProd(false);
      })
      .catch((error: FetchError) => {
        if (error.status === 404) {
          setError(new Error("No such product"));
          setLoadingProd(false);
        } else {
          setError(error);
          setLoadingProd(false);
        }
      });
    fetchMe()
      .then((user: MeUser) => {
        setUser(user);
        setLoadingUsr(false);
      })
      .catch((error: FetchError) => {
        if (error.status !== 401) {
          setError(error);
        }
        setLoadingUsr(false);
      });
  }, []);

  return (
    <>
      <section className="container">
        <h1>Purchase License</h1>
<<<<<<< HEAD
        <form
          className="left-aligned"
          onSubmit={(event) => handleSubmit(event)}
        >
          <h2>{product.display_name}</h2>
          <p>
            {product.short_description}
            <br></br>
            Purchase a license for your company. Licenses are valid for a year,
            and will automatically be renewed unless you cancel it.
          </p>
          <LicensePrices
            price={product.price_per_user}
            updatePrice={(event) => updatePrice(event)}
            refs={{ price }}
          />
          <p className="total-price">TOTAL: ${totalPrice}</p>

          <TermsOfService />
          <p className="form-alert" ref={formAlert}></p>

          <button type="submit" className="default-button submit-button">
            Buy
          </button>
        </form>
=======
        <br />
        {(loadingProd || loadingUsr) && <Spinner />}
        {!loadingProd && !loadingUsr && (
          <>
            {error && <p>{error.message}</p>}
            {!error && product && (
              <>
                {!user && <MustBeSignedIn />}
                {user && user.role === "Default" && <NoPermisionToBuy />}
                {user && user.role !== "Default" && (
                  <form
                    className="left-aligned"
                    onSubmit={(event) => handleSubmit(event)}
                  >
                    <h2>{product.display_name}</h2>
                    <p>
                      {product.short_description}
                      <br></br>
                      Purchase a license for your company. Licenses are valid
                      for a year, and will automatically be renewed unless you
                      cancel it.
                    </p>
                    <LicensePrices
                      price={product.price_per_user}
                      updatePrice={(event) => updatePrice(event)}
                      refs={{ price }}
                    />

                    <p className="total-price">TOTAL: ${totalPrice}</p>

                    <button
                      type="submit"
                      className="default-button submit-button"
                    >
                      Buy
                    </button>
                    <div className="checkbox-input">
                      <input id="accept-terms" type="checkbox" required />
                      <label htmlFor="accept-terms">
                        I have read and agree to the{" "}
                        <a href="#!">terms of service</a>.
                      </label>
                    </div>
                    <p className="form-alert" ref={formAlert}></p>
                  </form>
                )}
              </>
            )}
          </>
        )}
>>>>>>> e046922a
      </section>
    </>
  );
}

function MustBeSignedIn() {
  const navigate = useNavigate();

  return (
    <p>
      You need to be{" "}
      <a href="#!" onClick={() => navigate("/profile")}>
        signed in
      </a>{" "}
      to purchase a license.
      <br />
      Remember that only IT administrators of your company can purchase a
      license!
      <br />
      Contact your IT administrator if you need access to any of our products.
    </p>
  );
}

function NoPermisionToBuy() {
  return (
    <p>
      You need to be an IT administrator to purchase a license.
      <br />
      Contact your IT administrator if you need access to any of our products.
    </p>
  );
}<|MERGE_RESOLUTION|>--- conflicted
+++ resolved
@@ -3,17 +3,13 @@
 import Spinner from "../utils/utils";
 import { License, MeUser, Product } from "../../Interfaces";
 import LicensePrices from "./LicensePrices";
-<<<<<<< HEAD
-import { fetchProduct, postLicense } from "../../ApiController";
-import TermsOfService from "../profile/register/TermsOfService";
-=======
 import {
   FetchError,
   fetchMe,
   fetchProduct,
   postLicense,
 } from "../../ApiController";
->>>>>>> e046922a
+import TermsOfService from "../profile/register/TermsOfService";
 
 /**
  * Represents a Purchase License page.
@@ -138,33 +134,6 @@
     <>
       <section className="container">
         <h1>Purchase License</h1>
-<<<<<<< HEAD
-        <form
-          className="left-aligned"
-          onSubmit={(event) => handleSubmit(event)}
-        >
-          <h2>{product.display_name}</h2>
-          <p>
-            {product.short_description}
-            <br></br>
-            Purchase a license for your company. Licenses are valid for a year,
-            and will automatically be renewed unless you cancel it.
-          </p>
-          <LicensePrices
-            price={product.price_per_user}
-            updatePrice={(event) => updatePrice(event)}
-            refs={{ price }}
-          />
-          <p className="total-price">TOTAL: ${totalPrice}</p>
-
-          <TermsOfService />
-          <p className="form-alert" ref={formAlert}></p>
-
-          <button type="submit" className="default-button submit-button">
-            Buy
-          </button>
-        </form>
-=======
         <br />
         {(loadingProd || loadingUsr) && <Spinner />}
         {!loadingProd && !loadingUsr && (
@@ -201,13 +170,7 @@
                     >
                       Buy
                     </button>
-                    <div className="checkbox-input">
-                      <input id="accept-terms" type="checkbox" required />
-                      <label htmlFor="accept-terms">
-                        I have read and agree to the{" "}
-                        <a href="#!">terms of service</a>.
-                      </label>
-                    </div>
+
                     <p className="form-alert" ref={formAlert}></p>
                   </form>
                 )}
@@ -215,7 +178,6 @@
             )}
           </>
         )}
->>>>>>> e046922a
       </section>
     </>
   );
