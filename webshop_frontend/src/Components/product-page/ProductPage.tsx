import { useEffect, useState } from "react";
import { useParams } from "react-router-dom";
<<<<<<< HEAD
import { Description, Product } from "../../Interfaces";
import DescriptionRow, { ProductPageRow } from "./DescriptionRow";
=======
import DescriptionsContianer from "./DescriptionsContainer";
>>>>>>> 2f76c709
import Gallery from "./gallery/Gallery";
import PurchaseLicenseButton from "./PurchaseLicenseButton";

<<<<<<< HEAD
let counter = 0;

interface Testimonial {
=======
export interface Product {
  product_id: string;
  display_name: string;
  price_per_user: number;
  short_description: string;
  main_image: string;
  available: boolean;
}

export interface Description {
  component_id: number;
  priority: number;
  full_width: boolean;
  product_id: string;
  text?: Text;
  image?: Image;
}

export interface Text {
  text_id: number;
  text_title: string;
  paragraph: string;
}

export interface Image {
  image_id: number;
  image_path: string;
  alt_text: string;
}

export interface Testimonial {
>>>>>>> 2f76c709
  testimonial_id: number;
  author: string;
  text: string;
  author_pic: string;
  product_id: string;
}

let baseUrl = import.meta.env.VITE_URL + ":" + import.meta.env.VITE_PORT;
// check if we are in production mode
if (import.meta.env.PROD) {
  baseUrl = "";
}

/**
 * The product page component.
 *
 * @returns the product page component
 */
export default function ProductPage() {
  const [product, setProduct] = useState<Product>();

  const [descriptions, setDescriptions] = useState<Description[]>([]);
  const [testimonials, setTestimonials] = useState<Testimonial[]>([]);
  const { productId } = useParams();

  const fetchProduct = async () => {
    const response = await fetch(`${baseUrl}/api/products/${productId}`);
<<<<<<< HEAD
    const data = await response.json();
    const product: Product = data;
    setProduct(product);
=======
    const data: Product = await response.json();
    setProduct(data);
>>>>>>> 2f76c709
  };

  const fetchDescriptionComponents = async () => {
    const response = await fetch(
      `${baseUrl}/api/products/${productId}/descriptions`
    );
<<<<<<< HEAD
    const data = await response.json();
    const descriptions: Description[] = data.map((description: Description) => {
      // check if text or image, by seeing if either text or image is null

      if (description.text == null) {
        return {
          component_id: description.component_id,
          priority: description.priority,
          product_id: description.product_id,
          text: {
            text_title: null,
            paragraph: null,
          },
          image: {
            image_path: description.image.image_path,
            alt_text: description.image.alt_text,
          },
          isTextNotImage: true,
        };
      } else {
        return {
          component_id: description.component_id,
          priority: description.priority,
          product_id: description.product_id,
          text: {
            text_title: description.text.text_title,
            paragraph: description.text.paragraph,
          },
          image: {
            image_path: null,
            alt_text: null,
          },
          isTextNotImage: false,
        };
      }
    });

    // sort by priority
    descriptions.sort(
      (a: { priority: number }, b: { priority: number }) =>
        a.priority - b.priority
    );

    // create rows
    let rows: ProductPageRow[] = [];

    descriptions.forEach((description: Description) => {
      // check if description is text or image
      if (description.isTextNotImage) {
        // create row with text
        let row: ProductPageRow = {
          props: {
            item1: {
              title: description.text.text_title,
              content: description.text.paragraph,
              isTextNotImage: true,
            },
            item2: {
              title: "",
              content: description.image.image_path,
              isTextNotImage: false,
            },
            textToLeft: true,
          },
        };
        rows.push(row);
      } else {
        // create row with image
        let row: ProductPageRow = {
          props: {
            item1: {
              title: "",
              content: description.image.image_path,
              isTextNotImage: false,
            },
            item2: {
              title: description.text.text_title,
              content: description.text.paragraph,
              isTextNotImage: true,
            },
            textToLeft: false,
          },
        };
        rows.push(row);
      }
    });

    setDescriptionRow(rows);
  };

  const [testimonials, setTestimonials] = useState<GalleryProps>({
    galleryName: "",
    slides: [
      {
        slideId: "",
        mainContent: "",
        reviewerProfile: {
          picturePath: "",
          name: "",
        },
        slideType: SlideType.PARAGRAPH,
      },
    ],
  });

  const fetchTestimonials = async () => {
    const response = await fetch(`${baseUrl}/api/testimonials/${productId}`);
    const data = await response.json();
    return data.map((testimonial: Testimonial) => testimonial);
=======
    const data: Description[] = await response.json();
    setDescriptions(data);
  };

  const fetchTestimonials = async () => {
    const response = await fetch(`${baseUrl}/api/testimonials/${productId}`);
    const data: Testimonial[] = await response.json();
    setTestimonials(data);
>>>>>>> 2f76c709
  };

  useEffect(() => {
    fetchProduct();
<<<<<<< HEAD
    fetchDescriptions();
    fetchTestimonials().then((testimonials) => {
      setTestimonials({
        galleryName: "Testimonials",
        slides: testimonials.map((testimonial: any) => {
          return {
            slideId: testimonial.author,
            mainContent: testimonial.text,
            reviewerProfile: {
              picturePath: testimonial.author_pic,
              name: testimonial.author,
            },
            slideType: SlideType.PARAGRAPH,
          };
        }),
      });
    });
=======
    fetchDescriptionComponents();
    fetchTestimonials();
>>>>>>> 2f76c709
  }, []);

  return (
    <>
      {product && (
        <>
          <section className="banner">
            <div className="banner-inner">
              <div className="banner-highlight">
                <h1 className="banner-title banner-element hero-title">
                  {product.display_name}
                </h1>
                <PurchaseLicenseButton />
              </div>
            </div>
          </section>
          <hr></hr>
          <section className="product-description-container container">
            {DescriptionsContianer(descriptions)}
          </section>
          {testimonials.length > 0 && (
            <section className="gallery-wrapper">
              <div className="container">
                <h2 className="testimonial-title">Testimonials</h2>
                <Gallery
                  testimonials={testimonials}
                  galleryName={"Testimonials"}
                />
              </div>
            </section>
          )}
          <section className="container">
            <h2>Purchase</h2>
            <p>Purchase licenses for this product for your enterprise today!</p>
            <PurchaseLicenseButton />
          </section>
        </>
      )}
      {!product && (
        <div className="container">
          <h1>Product not found</h1>
        </div>
      )}
    </>
  );
}<|MERGE_RESOLUTION|>--- conflicted
+++ resolved
@@ -1,51 +1,13 @@
 import { useEffect, useState } from "react";
 import { useParams } from "react-router-dom";
-<<<<<<< HEAD
 import { Description, Product } from "../../Interfaces";
-import DescriptionRow, { ProductPageRow } from "./DescriptionRow";
-=======
 import DescriptionsContianer from "./DescriptionsContainer";
->>>>>>> 2f76c709
 import Gallery from "./gallery/Gallery";
 import PurchaseLicenseButton from "./PurchaseLicenseButton";
 
-<<<<<<< HEAD
 let counter = 0;
 
 interface Testimonial {
-=======
-export interface Product {
-  product_id: string;
-  display_name: string;
-  price_per_user: number;
-  short_description: string;
-  main_image: string;
-  available: boolean;
-}
-
-export interface Description {
-  component_id: number;
-  priority: number;
-  full_width: boolean;
-  product_id: string;
-  text?: Text;
-  image?: Image;
-}
-
-export interface Text {
-  text_id: number;
-  text_title: string;
-  paragraph: string;
-}
-
-export interface Image {
-  image_id: number;
-  image_path: string;
-  alt_text: string;
-}
-
-export interface Testimonial {
->>>>>>> 2f76c709
   testimonial_id: number;
   author: string;
   text: string;
@@ -73,109 +35,19 @@
 
   const fetchProduct = async () => {
     const response = await fetch(`${baseUrl}/api/products/${productId}`);
-<<<<<<< HEAD
     const data = await response.json();
     const product: Product = data;
     setProduct(product);
-=======
     const data: Product = await response.json();
     setProduct(data);
->>>>>>> 2f76c709
   };
 
   const fetchDescriptionComponents = async () => {
     const response = await fetch(
       `${baseUrl}/api/products/${productId}/descriptions`
     );
-<<<<<<< HEAD
-    const data = await response.json();
-    const descriptions: Description[] = data.map((description: Description) => {
-      // check if text or image, by seeing if either text or image is null
-
-      if (description.text == null) {
-        return {
-          component_id: description.component_id,
-          priority: description.priority,
-          product_id: description.product_id,
-          text: {
-            text_title: null,
-            paragraph: null,
-          },
-          image: {
-            image_path: description.image.image_path,
-            alt_text: description.image.alt_text,
-          },
-          isTextNotImage: true,
-        };
-      } else {
-        return {
-          component_id: description.component_id,
-          priority: description.priority,
-          product_id: description.product_id,
-          text: {
-            text_title: description.text.text_title,
-            paragraph: description.text.paragraph,
-          },
-          image: {
-            image_path: null,
-            alt_text: null,
-          },
-          isTextNotImage: false,
-        };
-      }
-    });
-
-    // sort by priority
-    descriptions.sort(
-      (a: { priority: number }, b: { priority: number }) =>
-        a.priority - b.priority
-    );
-
-    // create rows
-    let rows: ProductPageRow[] = [];
-
-    descriptions.forEach((description: Description) => {
-      // check if description is text or image
-      if (description.isTextNotImage) {
-        // create row with text
-        let row: ProductPageRow = {
-          props: {
-            item1: {
-              title: description.text.text_title,
-              content: description.text.paragraph,
-              isTextNotImage: true,
-            },
-            item2: {
-              title: "",
-              content: description.image.image_path,
-              isTextNotImage: false,
-            },
-            textToLeft: true,
-          },
-        };
-        rows.push(row);
-      } else {
-        // create row with image
-        let row: ProductPageRow = {
-          props: {
-            item1: {
-              title: "",
-              content: description.image.image_path,
-              isTextNotImage: false,
-            },
-            item2: {
-              title: description.text.text_title,
-              content: description.text.paragraph,
-              isTextNotImage: true,
-            },
-            textToLeft: false,
-          },
-        };
-        rows.push(row);
-      }
-    });
-
-    setDescriptionRow(rows);
+    const data: Description[] = await response.json();
+    setDescriptions(data);
   };
 
   const [testimonials, setTestimonials] = useState<GalleryProps>({
@@ -195,44 +67,14 @@
 
   const fetchTestimonials = async () => {
     const response = await fetch(`${baseUrl}/api/testimonials/${productId}`);
-    const data = await response.json();
-    return data.map((testimonial: Testimonial) => testimonial);
-=======
-    const data: Description[] = await response.json();
-    setDescriptions(data);
-  };
-
-  const fetchTestimonials = async () => {
-    const response = await fetch(`${baseUrl}/api/testimonials/${productId}`);
     const data: Testimonial[] = await response.json();
     setTestimonials(data);
->>>>>>> 2f76c709
   };
 
   useEffect(() => {
     fetchProduct();
-<<<<<<< HEAD
-    fetchDescriptions();
-    fetchTestimonials().then((testimonials) => {
-      setTestimonials({
-        galleryName: "Testimonials",
-        slides: testimonials.map((testimonial: any) => {
-          return {
-            slideId: testimonial.author,
-            mainContent: testimonial.text,
-            reviewerProfile: {
-              picturePath: testimonial.author_pic,
-              name: testimonial.author,
-            },
-            slideType: SlideType.PARAGRAPH,
-          };
-        }),
-      });
-    });
-=======
     fetchDescriptionComponents();
     fetchTestimonials();
->>>>>>> 2f76c709
   }, []);
 
   return (
