import { useRef, useState } from "react";
import { Testimonial } from "../../../Interfaces";
import { ParagraphSlide } from "./ParagraphSlide";

/**
 * The props of the gallery component.
 */
export type GalleryProps = {
  galleryName: string;
  slides: Testimonial[];
};

/**
 * Renders a gallery with the given slides.
 *
 * @param props the props of the gallery.
 * @returns The Gallery component.
 */
export default function Gallery(props: GalleryProps) {
  let container = useRef<HTMLDivElement>(null);

  const [index, setIndex] = useState<number>(0);
  const [noButtons] = useState<boolean>(props.slides.length <= 1);

  /**
   * Update the index of the current slide.
   *
   * @param amount the amount of slides to change.
   */
  const changeSlide = (amount: number) => {
    let slidesAmount = props.slides.length;

    if (container.current) {
      let newIndex = index + amount;

      // If the new index is out of range, wrap it around
      if (newIndex < 0) {
        newIndex = slidesAmount - 1;
      } else if (newIndex >= slidesAmount) {
        newIndex = 0;
      }

      // Move the slides
      container.current.style.transform = `translateX(-${
        (newIndex * 100) / slidesAmount
      }%)`;

<<<<<<< HEAD
  const reviewerProfile = {
    picturePath:
      typeof props.testimonials[index].author_pic === "string"
        ? (props.testimonials[index].author_pic as string)
        : "",
    name: props.testimonials[index].author,
=======
      setIndex(newIndex);
    }
>>>>>>> ee6e1b4c
  };

  return (
    <div className={`gallery ${noButtons ? "grid-auto" : ""}`}>
      <button
        style={{ paddingRight: "0.2em" }}
        className={`icon-button slide-button ${
          noButtons ? "display-none" : ""
        }`}
        onClick={() => changeSlide(-1)}
      >
        <svg xmlns="http://www.w3.org/2000/svg" viewBox="0 0 512 512">
          <title>Previous slide</title>
          <path
            fill="none"
            stroke="currentColor"
            strokeLinecap="round"
            strokeLinejoin="round"
            strokeWidth="48"
            d="M328 112L184 256l144 144"
          />
        </svg>
      </button>
      <div className={`slides-view ${noButtons ? "full-slides-view" : ""}`}>
        <div className="slides-container" ref={container}>
          {props.slides.map((slide) => (
            <ParagraphSlide
              key={slide.testimonial_id}
              paragraph={slide.text}
              imagePath={slide.author_pic}
              name={slide.author}
            />
          ))}
        </div>
      </div>

      <button
        style={{ paddingLeft: "0.2em" }}
        className={`icon-button slide-button ${
          noButtons ? "display-none" : ""
        }`}
        onClick={() => changeSlide(1)}
      >
        <svg xmlns="http://www.w3.org/2000/svg" viewBox="0 0 512 512">
          <title>Next slide</title>
          <path
            fill="none"
            stroke="currentColor"
            strokeLinecap="round"
            strokeLinejoin="round"
            strokeWidth="48"
            d="M184 112l144 144-144 144"
          />
        </svg>
      </button>
    </div>
  );
}<|MERGE_RESOLUTION|>--- conflicted
+++ resolved
@@ -45,17 +45,8 @@
         (newIndex * 100) / slidesAmount
       }%)`;
 
-<<<<<<< HEAD
-  const reviewerProfile = {
-    picturePath:
-      typeof props.testimonials[index].author_pic === "string"
-        ? (props.testimonials[index].author_pic as string)
-        : "",
-    name: props.testimonials[index].author,
-=======
       setIndex(newIndex);
     }
->>>>>>> ee6e1b4c
   };
 
   return (
@@ -85,7 +76,11 @@
             <ParagraphSlide
               key={slide.testimonial_id}
               paragraph={slide.text}
-              imagePath={slide.author_pic}
+              imagePath={
+                typeof slide.author_pic === "string"
+                  ? slide.author_pic
+                  : slide.author_pic.name
+              }
               name={slide.author}
             />
           ))}
