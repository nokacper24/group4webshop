<<<<<<< HEAD
import { MouseEvent as ReactMouseEvent } from "react";
=======
import React, { useEffect, useState } from "react";
import { Product } from "../../Interfaces";
>>>>>>> 6485af32
import ProductSelect from "./ProductSelect";

/**
 * Represents a Support Form component.
 * Contains product select, subject and message of support ticket.
 *
 * @returns A Support Form component.
 */
export default function SupportForm() {
  const [products, setProducts] = useState<Product[]>([]);

  let baseUrl = import.meta.env.VITE_URL + ":" + import.meta.env.VITE_PORT;
  // Check if we are in production mode
  if (import.meta.env.PROD) {
    baseUrl = "";
  }

  const fetchProducts = async () => {
    const response = await fetch(`${baseUrl}/api/products`);
    const data = await response.json();
    return data.map((product: Product) => product);
  };

  useEffect(() => {
    fetchProducts().then((products) => setProducts(products));
  }, []);

  return (
    <form className="container form-container">
      <h2>Contact support</h2>
      <p>
        You are signed in as:<br></br>
        <span className="user-email">
          {/* TODO: Add user e-mail */}email@company.com
        </span>
      </p>

      <ProductSelect products={products} />

      <label htmlFor="support-subject">Subject</label>
      <input
        id="support-subject"
        name="support-subject"
        type="text"
        placeholder="Subject"
        required
      ></input>

      <label htmlFor="support-message">Message</label>
      <textarea
        id="support-message"
        name="support-message"
        placeholder="Describe the issue"
        required
      ></textarea>

      <button
        className="default-button submit-button m-t-1"
        type="submit"
        onClick={(event) => validateForm(event)}
      >
        Send
      </button>
      <p className="form-alert"></p>
    </form>
  );
}

/**
 * Confirm that all the form's input is valid.
 *
 * If the user has not selected an option for the product,
 * inform the user that their input is needed.
 *
 * @param event Mouse Event on button
 */
function validateForm(
  event: ReactMouseEvent<HTMLButtonElement, MouseEvent>
): void {
  const productSelect: HTMLSelectElement | null =
    document.querySelector("#product-select");
  const formAlert: HTMLElement | null = document.querySelector(".form-alert");

  if (productSelect?.selectedIndex == 0) {
    event.preventDefault();

    if (formAlert != null) {
      formAlert.innerHTML = "Please select a product";
    }
  }
}<|MERGE_RESOLUTION|>--- conflicted
+++ resolved
@@ -1,9 +1,6 @@
-<<<<<<< HEAD
 import { MouseEvent as ReactMouseEvent } from "react";
-=======
-import React, { useEffect, useState } from "react";
+import { useEffect, useState } from "react";
 import { Product } from "../../Interfaces";
->>>>>>> 6485af32
 import ProductSelect from "./ProductSelect";
 
 /**
