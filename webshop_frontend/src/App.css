@import url(https://fonts.googleapis.com/css?family=Open+Sans|Lalezar|Poiret+One);

/* || VARIABLES */
:root {
  /* Background colour variables */
  --bg-primary: #473372;
  --bg-secondary: #2E74B5;
  --bg-tertiary: #5F8B05;
  --bg-neutral: #D9D9D9;
  --bg-gradient-primary: 125deg, rgba(46, 116, 181, 0.4) 10%, rgba(95, 139, 5, 0.4) 100%;
  --bg-gradient-secondary: 0deg, rgb(40, 29, 64) 10%, rgb(103, 75, 165) 100%;

  /* Text colour variables */
  --text-primary: #000;
  --text-secondary: #fff;
  --text-gradient: -35deg, rgba(46, 116, 181, 1) 0%, rgba(95, 139, 5, 1) 100%;

  --clr-danger: #bc0000;

  /* Font family variables */
  --ff-primary: 'Open Sans', 'Arial', sans-serif;
  --ff-title: 'Lalezar', 'Arial Black', 'Geneva', sans-serif;
  --ff-subtitle: 'Poiret One', 'Goudy Old Style', serif;

  /* Sizes */
  --header-height: 3.5em;
  --max-width: 1200px;
  --gallery-button-size: 2.5rem;
  --scrollbar-width: 15px;

  /* Miscellaneous */
  --transition-speed: 250ms;
  font-size: 18px;
}

/* || SITEWIDE STYLES */
/* SCROLL BAR */
::-webkit-scrollbar {
  background: transparent;
  width: var(--scrollbar-width);
  height: var(--scrollbar-width);
}

::-webkit-scrollbar-track {
  background: rgba(113, 113, 113, 0.35);

}

::-webkit-scrollbar-thumb {
  border-radius: 1rem;
  border: 3px solid transparent;
  background-color: rgba(39, 39, 39, 0.75);
  background-clip: content-box;
}

::-webkit-scrollbar-thumb:hover {
  background-color: black;
}

* {
  box-sizing: border-box;
}

body {
  margin: 0;
  color: var(--text-primary);
  background-color: rgba(71, 51, 114, 0.10);
  font-family: var(--ff-primary);
  line-height: 2;
  /* For scrollbar to overlay the page without having hard border */
  overflow: overlay;
}

#root {
  display: grid;
  grid-template-rows: auto 1fr auto;
  min-height: 100vh;
}

h1,
h2,
h3,
h4,
h5,
h6 {
  display: inline-block;
  margin: 0;
  font-family: var(--ff-subtitle);
}

h1 {
  font-size: 2.5rem;
}

h2 {
  font-size: 2rem;
}

h1,
h2,
h3 {
  background: -webkit-linear-gradient(var(--text-gradient));
  background-clip: text;
  -webkit-background-clip: text;
  -webkit-text-fill-color: transparent;
}

main {
  display: flex;
  flex-direction: column;
  align-items: center;
}

button {
  font-family: var(--ff-primary);
  cursor: pointer;
}

.default-button {
  padding: 0.75em 2em;
  color: var(--text-secondary);
  background-color: var(--bg-secondary);
  font-size: 0.9em;
  border-radius: 5px;
  border: none;
  outline: 1px solid transparent;
  text-decoration: none;
  transition: background var(--transition-speed);
}

.default-button:is(:hover) {
  background-color: var(--bg-tertiary);
  outline: 2px solid currentColor;
}

.default-button:is(:focus) {
  outline: 3px solid var(--text-primary);
}

.small-button {
  display: block;
  padding: 0.5em 1em !important;
}

.icon-button.expand-button {
  display: block;
  color: var(--text-primary);
  margin-inline: auto;
}

table {
  border-spacing: 0;
  border-collapse: separate;
  width: 100%;
}

th {
  border-bottom: 2px solid var(--text-primary);
}

th,
td {
  padding: 0.5em 1em;
  word-wrap: break-word;
}

tr {
  outline: 1px solid transparent;
}

label {
  display: block;
}

.container {
  width: 100%;
  max-width: var(--max-width);
  margin-inline: auto;
  padding: 1em 2em;
  text-align: center;
}

.center-container {
  display: flex;
  flex-direction: column;
  align-items: center;
  justify-content: center;
}

.left-aligned {
  text-align: left !important;
}

/* Header */
header {
  height: var(--header-height);
  background-color: rgba(71, 51, 114, 0.8);
  z-index: 10;
  outline: 1px solid transparent;
}

.header-container {
  position: relative;
  max-width: var(--max-width);
  height: var(--header-height);
  margin-inline: auto;
  padding: 0.5rem;
  display: flex;
  align-items: center;
  transition: transform var(--transition-speed);
}

nav {
  position: absolute;
  top: 0;
  right: 0;
}

#skip-navigation {
  position: absolute;
  left: 10rem;
  top: -1000px;
  padding: 0.5em;
  color: var(--text-secondary);
  background-color: var(--bg-primary);
  border: 3px solid var(--text-secondary);
  border-radius: 1rem;
  font-size: 0.75rem;
  text-decoration: none;
  text-transform: uppercase;
  transition: border var(--transition-speed) ease-out;
  z-index: 1;
}

#skip-navigation:focus {
  top: 50%;
  transform: translateY(-50%);
  outline: none;
}

#skip-navigation:hover {
  border-color: var(--text-primary);
}

.nav-search {
  display: flex;
  justify-content: center;
  align-items: center;
  width: fit-content;
  margin-inline: auto;
  padding-inline: 1em;
}

.nav-search input[type="text"] {
  padding: 0.4em 0.6em;
  border: 1px solid var(--bg-neutral);
  border-radius: 5px;
}

.nav-search>label {
  height: 0px;
  width: 0px;
  overflow: hidden;
}

.nav-search>button {
  margin-left: 0.5em;
}

/* Nav */
.logo,
.nav-icon {
  display: block;
  fill: var(--text-secondary);
  transition: fill var(--transition-speed);
}

.logo {
  height: 2.5em;
}

.nav-icon {
  height: 2em;
  display: block;
  margin-block: auto;
}

.icon-button:is(:hover, :focus)>.nav-icon {
  fill: var(--bg-secondary);
}

.icon-button {
  display: inline-block;
  fill: currentColor;
  border: none;
  background: transparent;
}

.nav-list {
  position: absolute;
  top: 0;
  right: 0;
  width: 100%;
  margin: 0;
  padding: 0;
  list-style: none;
}

.logo-link {
  display: inline-block;
}

.nav-link {
  height: var(--header-height);
  display: flex;
  color: var(--text-secondary);
  line-height: var(--header-height);
  text-decoration: none;
}

.nav-link:is(:hover, :focus) {
  background-color: var(--bg-secondary);
  transition: background var(--transition-speed);
  outline: 1px solid transparent;
}

.nav-link.active {
  background-color: rgba(0, 0, 0, 0.3);
}

.nav-link.active:is(:hover, :focus) {
  background-color: rgba(0, 0, 0, 0.5);
}

/* Navbar -- Mobile */
@media (max-width: 900px) {
  nav {
    width: calc(var(--header-height) + var(--scrollbar-width));
    height: var(--header-height);
    position: absolute;
    top: 0;
    right: 0;
    overflow-x: hidden;
  }

  .icon-text {
    margin-left: 0.5em;
  }

  #search-input {
    width: 50vw;
  }

  .nav-list {
    display: block;
    padding-top: var(--header-height);
    background-color: rgba(0, 0, 0, 0.5);
    backdrop-filter: blur(15px);
    transform: translateX(100%);
    overflow-y: auto;
    outline: 1px solid transparent;
  }

  .nav-link {
    justify-content: center;
    align-items: center;
    height: var(--header-height);
    line-height: var(--header-height);
  }

  .nav-link:is(:hover, :focus) {
    font-weight: bold;
    background-color: var(--bg-secondary);
    transition: background var(--transition-speed);
    outline: 1px solid transparent;
  }

  .toggle-container {
    position: absolute;
    top: 0;
    right: var(--scrollbar-width);
    display: block;
    height: var(--header-height);
    width: var(--header-height);
    z-index: 1;
  }

  #nav-toggle {
    position: absolute;
    top: 50%;
    left: 50%;
    width: 35px;
    height: 25px;
    margin: 0;
    padding: 0;
    transform: translate(-50%, -50%);
    background: none;
    border: none;
  }

  .nav-list[data-state="open"] {
    animation: openMenu var(--transition-speed) linear forwards;
    display: block;
  }

  .nav-list[data-state="closing"] {
    animation: closeMenu var(--transition-speed) linear forwards;
  }

  .nav-list[data-state="closed"] {
    display: none;
  }

  @keyframes openMenu {
    0% {
      transform: translateX(100%);
    }

    100% {
      transform: translateX(0%);
    }
  }

  @keyframes closeMenu {
    0% {
      transform: translateX(0%);
    }

    100% {
      transform: translateX(100%);
    }
  }

  .hamburger,
  .hamburger:before,
  .hamburger:after {
    position: absolute;
    display: block;
    content: '';
    cursor: pointer;
    border-radius: 1px;
    height: 5px;
    width: 35px;
    background: var(--text-secondary);
    outline: 1px solid transparent;
    transition: all 300ms ease-in-out;
  }

  .hamburger:before {
    top: 10px;
  }

  .hamburger {
    top: 0px;
  }

  .hamburger:after {
    top: 20px;
  }

  #nav-toggle.active>.hamburger {
    background-color: transparent;
    outline: none;
  }

  #nav-toggle.active>.hamburger:before,
  #nav-toggle.active>.hamburger:after {
    top: 10px;
  }

  #nav-toggle.active>.hamburger:before {
    transform: rotate(45deg);
  }

  #nav-toggle.active>.hamburger:after {
    transform: rotate(-45deg);
  }
}

/* Navbar -- Desktop */
@media (min-width: 900px) {
  .toggle-container {
    display: none;
  }

  .icon-text {
    display: none;
  }

  nav {
    height: 100%;
    overflow: visible;
  }

  .nav-list {
    height: var(--header-height);
    width: max-content;
    display: flex;
    align-items: center;
    justify-content: flex-end;
    flex-wrap: wrap;
  }

  .nav-link {
    padding-inline: 1em;
  }
}

hr {
  margin: 0;
  height: 0.5rem;
  width: 100%;
  background-color: var(--bg-secondary);
  border: none;
}

.m-t-1 {
  margin-top: 1em;
}

footer {
  font-size: 0.8em;
  background-color: var(--bg-primary);
  outline: 1px solid transparent;
}

.footer-container {
  min-height: 3rem;
  max-width: var(--max-width);
  margin-inline: auto;
  padding: 1em;

  color: var(--text-secondary);
  text-align: center;
}

/* Form */
form>h1 {
  font-size: 2rem;
}

form input {
  margin-inline: 0.5em;
  margin-bottom: 1em;
  padding: 0.5em;
  font-size: 1rem;
}

.form-container {
  width: min(80vw, 700px);
  margin-block: 1em;
  background-color: var(--bg-neutral);
  overflow: hidden;
  outline: 1px solid transparent;
}

.form-container>label {
  margin-top: 0.5em;
}

.form-container> :is(label, select, input, textarea, p) {
  width: 90%;
  margin-inline: auto;
}

.form-container> :is(label, select, input, textarea) {
  display: block;
  text-align: left;
}

.form-container>input {
  margin: initial;
  margin-inline: auto;
  font-size: 1.1rem;
}

.form-container>textarea {
  min-height: 10em;
  padding: 0.5em;
  font-size: 1.1rem;
  font-family: var(--ff-primary);
  resize: vertical;
}

form a {
  text-decoration: none;
  font-style: italic;
  color: var(--bg-secondary);
  transition: color var(--transition-speed);
}

form a:hover {
  color: var(--bg-tertiary);
}

.form-alert {
  margin: 0;
  color: red;
}

/* || HOME PAGE */
.vibrate {
  font-weight: 700;
  display: inline-block;
}

.hero:hover .vibrate {
  animation: bounce 3s linear infinite;
}

@keyframes bounce {

  0%,
  10%,
  25%,
  40%,
  50% {
    transform: translateY(0);
  }

  20% {
    transform: translateY(-8px);
  }

  30% {
    transform: translateY(-5px);
  }
}

.hero {
  height: min(100vh, 40em);
  width: 100%;
  margin-top: calc(0px - var(--header-height));
  background: var(--text-primary);
  background-image: url(assets/hero.jpg);
  background-size: cover;
  background-repeat: no-repeat;
  background-position: 50% 70%;
  overflow: hidden;
}

.hero-inner {
  height: 100%;
  width: 100%;
  padding: 1em;
  padding-top: 5em;

  display: flex;
  flex-direction: column;
  align-items: center;
  justify-content: center;
  flex-wrap: wrap;

  color: var(--text-secondary);
  background-image: linear-gradient(var(--bg-gradient-primary));
  text-align: center;
  text-shadow: 0px 0px 3px var(--text-primary);
}

.hero-title {
  color: var(--text-secondary);
  font-size: 5rem;
  font-weight: 400;
  font-family: var(--ff-title);
  line-height: 3rem;

  -webkit-text-fill-color: initial;
}

.hero-text {
  font-size: 2rem;
  margin-block: 3rem;
}

.hero-button {
  padding: 0.2em 1.5em;
  color: var(--text-secondary);
  background-color: var(--bg-secondary);
  border: 2px solid var(--text-secondary);
  border-radius: 0.5em;
  font-size: 1.3rem;
  font-weight: 700;
  font-variant: small-caps;
  text-decoration: none;
  outline: 1px solid transparent;
  transition: color var(--transition-speed),
    background var(--transition-speed);
  text-shadow: initial;
}

.hero-button:is(:hover, :focus) {
  color: var(--bg-secondary);
  background-color: var(--text-secondary);
}

.partners {
  padding: 0;
  display: flex;
  justify-content: center;
  align-items: center;
  flex-wrap: wrap;
  gap: 2em;
  list-style: none;
}

.partner-logo {
  display: block;
  max-width: 200px;
  max-height: 100px;
  width: auto;
  filter: grayscale(1) contrast(70%);
  transition: filter var(--transition-speed);
}

.partner-logo:is(:hover, :focus) {
  filter: grayscale(0) contrast(100%);
}

/* || PRODUCTS PAGE */
.product-list {
  list-style-type: none;
  padding: 0;
}

.grid-container {
  display: grid;
  grid-template-columns: repeat(2, 25em);
  grid-template-rows: auto 1fr;
  column-gap: 4em;
  row-gap: 4em;
  justify-content: center;
  align-items: center;
}

.grid-container>li {
  height: 100%;
}

.product-card {
  height: 100%;
  padding: 1em;
  display: flex;
  flex-direction: column;
  justify-content: space-between;
  background-color: var(--text-secondary);
  -webkit-box-shadow: 0 0 10px -5px rgba(0, 0, 0, 0.75);
  box-shadow: 0 0 10px -5px rgba(0, 0, 0, 0.75);
  text-decoration: none;
  outline: 1px solid transparent;
  transition: transform 100ms;
}

.product-card:hover {
  -webkit-box-shadow: 0 0 20px -5px rgba(0, 0, 0, 0.75);
  box-shadow: 0 0 20px -5px rgba(0, 0, 0, 0.75);
  transform: scale(1.1, 1.1);
}

.card-image {
  display: block;
  margin-inline: auto;
}

.product-card>h2 {
  line-height: 1.2em;
  margin-bottom: 0.5em;
}

.card-description {
  line-height: 1em;
  margin-top: 0;
}

@media only screen and (max-width: 1100px) {
  .grid-container {
    grid-template-columns: 75vw;
  }

  .card-image {
    width: calc(100% - 10vw);
    height: auto;
  }
}

@media only screen and (min-width: 1700px) {
  .grid-container {
    grid-template-columns: repeat(3, 25em);
  }
}

/* || INDIVIDUAL PRODUCT PAGE */
.product-page-content {
  display: flex;
  flex-direction: column;
  justify-content: center;
}

.banner {
  width: 100%;
  height: 30rem;
  background-image: url(https://unsplash.it/1200/500);
  background-repeat: no-repeat;
  background-size: cover;
  background-position: center;
}

.banner-title {
  color: var(--text-secondary);
  font-weight: 400;
  font-family: var(--ff-title);

  -webkit-text-fill-color: initial;
}

.banner-inner {
  position: relative;
  width: inherit;
  height: inherit;
}

.banner-highlight {
  position: absolute;
  top: 50%;
  left: 50%;
  transform: translate(-50%, -50%);
  height: 15em;
  display: flex;
  justify-content: center;
  flex-direction: column;
  align-items: center;

  width: inherit;
  background-color: rgba(0, 0, 0, 0.5);
}

.product-description-container {
  display: flex;
  flex-direction: column;
  justify-content: center;
  gap: 1em;
  margin-top: 2rem;
}

.description-row {
  display: flex;
  flex-direction: row;
  gap: 3em;
  justify-content: space-evenly;
  align-items: center;
  margin: 0 2em;
  width: auto;
}

.description-component {
  flex-basis: 50%;
  max-width: 45rem;
}

.full-width-desc {
  width: auto;
  max-width: auto;
  min-width: auto;
}

.text-description {
  text-align: center;

}

.image-description {
  overflow: hidden;
}

.image-description img {
  border-radius: 0.5rem;
  width: 100%;
  object-fit: cover;
}

@media (max-width: 800px) {
  .description-row {
    flex-direction: column;
    gap: 2em;
  }
}

.text-item-wrapper {
  text-align: center;
}

/* Gallery */
.gallery-wrapper {
  width: 100%;
  text-align: center;
  color: var(--text-secondary);
  background-color: var(--bg-primary);
  background-image: linear-gradient(var(--bg-gradient-secondary));
}

.gallery-wrapper :is(h2, p) {
  filter: drop-shadow(0 0 0.1rem var(--text-primary));
}

.gallery-wrapper p {
  margin: 1em 0.5em;
}

.testimonial-title {
  color: inherit;
  background: initial;
  -webkit-text-fill-color: initial;
}

.gallery {
  display: grid;
  grid-template-columns: repeat(3, auto);
  max-width: 70em;
  overflow: hidden;
}

.gallery a:first-child {
  margin-right: 0.5em;
}

.gallery a:last-child {
  margin-left: 0.5em;
}

.slide-button {
  background: rgba(0, 0, 0, 0.3);
  border-radius: 1.5rem;
  color: var(--text-secondary);
  font-size: var(--gallery-button-size);
  line-height: var(--gallery-button-size);
  height: 1em;
  width: 1em;
  padding: 0.2em;
  display: flex;
  align-items: center;
  justify-content: center;
  align-self: center;
  outline: 1px solid transparent;
}

.slide-button:hover {
  background-color: rgba(0, 0, 0, 0.60);
}

.slides-view {
  --slides-width: min(70vw, 900px);

  overflow: hidden;
  width: var(--slides-width);
  position: relative;
}

.slides-container {
  width: max-content;
  position: static;
  left: 50px;
}

.slide {
  display: inline-block;
  width: var(--slides-width);
}

.reviewer-profile {
  display: flex;
  align-items: center;
  justify-content: center;
}

.reviewer-details {
  display: flex;
  flex-direction: column;
  align-items: center;
  justify-content: center;
}

.reviewer-details p {
  margin: 0;
}

.reviewer-picture {
  border-radius: 1rem;
  margin-right: 1em;
}

/* || PURCHASE LICENSE PAGE */
.checkbox-input>label {
  display: inline-block;
  margin-block: 0.5em;
  cursor: pointer;
}

#prices {
  min-width: 20em;
}

#prices,
.form-container>select {
  padding: 0.5em;
  font-size: 1.1rem;
  font-family: var(--ff-primary);
}

/* || ABOUT US PAGE */
.about-us-banner {
  position: relative;
  height: 90vh;
  width: 100%;
  margin-top: calc(0px - var(--header-height));
  color: var(--text-secondary);
  background: var(--text-primary);
  background-image: url(assets/about-us-banner.jpg);
  background-size: cover;
  background-repeat: no-repeat;
  background-position: 50% 30%;
  overflow: hidden;
}

.about-us-banner h1 {
  color: inherit;
  background: initial;
  -webkit-text-fill-color: initial;
}

.dark-overlay {
  background: rgba(0, 0, 0, 0.6);
}

.wrapper-bottom {
  height: 100%;
  display: flex;
  flex-direction: column-reverse;
}

/* || PROFILE PAGE */
.user-details {
  display: flex;
  flex-direction: row;
  justify-content: space-between;
  align-items: flex-start;
}

.user-details p {
  margin: 0;
}

.row-header {
  background: var(--text-secondary);
}

.row-header,
.row-details {
  border-bottom: 1px solid var(--text-primary);
}

.row-image {
  display: block;
}

.collapsed {
  visibility: collapse;
  display: none;
}

.button-container {
  display: flex;
  gap: 1em;
}

/* || MANAGE/ADMIN PAGES */
/* Select Table */
.table-container {
  max-height: 20em;
  max-width: 80vw;
  margin: 0 auto;
  overflow: auto;
}

.button-container {
  margin-bottom: 1em;
}

.table-container+.button-container {
  margin-top: 1em;
}

.select-table th {
  position: sticky;
  top: 0;

  background-color: var(--bg-neutral);
  border-bottom: 1px solid var(--text-primary);
  z-index: 1;
}

.select-table th,
.select-table td {
  border-right: 1px solid var(--text-primary);
  padding: 0.3em 1em;
}

.select-table th:last-child,
.select-table td:last-child {
  border-right: none;
}

.select-table td {
  border-bottom: 1px solid var(--text-secondary);
}

.select-table td>input,
.select-table td>button {
  display: block;
  margin-inline: auto;
}

.select-table input[type="checkbox"] {
  transform: scale(1.5);
}

.select-table>tbody label {
  height: 0px;
  width: 0px;
  overflow: hidden;
}

.checkbox-column {
  width: 7em;
  vertical-align: middle;
  text-align: center;
}

.checkbox-column label {
  display: inline-block;
  margin-right: 0.5rem;
}

.selected-row {
  background-color: hsl(195, 45%, 85%) !important;
}

.bg-danger {
  background-color: var(--clr-danger);
}

.text-danger {
  color: var(--clr-danger);
}

.table-text {
  margin-block: 0;
  margin-inline: 0.5em;
  font-weight: bold;
  border-bottom: 1px dotted currentColor;
}

<<<<<<< HEAD
/* || MANAGE PRODUCTS */

.accordion-header-container {
  position: relative;
  --accordion-header-font-size: 1.5rem;
  --header-icon-width: 2.25rem;
  --header-button-distance: 1rem;
}

.accordion-header {
  display: flex;
  align-items: center;
  justify-content: flex-end;

  font-size: var(--accordion-header-font-size);

  width: 100%;
  position: relative;
  height: 3em;

  border: none;
  background: rgb(207, 207, 207);
}

.accordion-header > p {
  margin-block: 0;
}

.accordion-header > :first-child {
  margin-right: auto;
}

.header-icon {
  width: var(--header-icon-width);
  display: block;
}

.overlay-button {
  position: absolute;
  top: 0;
  transform: translateY(25%);
  border: none;
  background: transparent;
}

.accordion-button-icon:hover{
  fill: #6f6f6f;
}

.remove-button {
  right: calc(var(--header-icon-width) + var(--header-button-distance));
}

.add-button {
  right: calc(2 * calc(var(--header-icon-width) + var(--header-button-distance)));
}

.accordion-body {
  display: flex;
  flex-direction: column;
  border-bottom: 1px solid black;
}

.accordion-row {
  display: flex;
  flex-direction: row;
  align-items: center;
  justify-content: flex-end;

  min-height: 2.75rem; /* TODO: Check if this fits or not */

  background-color: rgb(222, 222, 222);
}

.accordion-body > :not(:last-child) {
  border-bottom: 1px solid black;
}

.accordion-row > :first-child {
  margin-right: auto;
  margin-left: 1em;
  margin-block: 0;
}

.accordion-remove-button {
  border: none;
  background-color: transparent;
  width: 3em;
}

.accordion-edit-button {
  border: none;
  background-color: transparent;
  width: 3em;
}

.pencil {
  margin-right: 0.5em;
}

.pencil-s0 {
  fill: none;
  stroke: #000000;
  stroke-linecap: round;
  stroke-linejoin: round;
  stroke-width: 12.5 
} 
.pencil-s1 { 
  fill: none;
  stroke: #000000;
  stroke-linecap: round;
  stroke-linejoin: round;
  stroke-width: 3.5 
} 

=======
>>>>>>> 6a971d8b
/* Toggle switch */ 

.toggle-switch {
  position: relative;
  display: block;
  width: 3.5em;
  height: 2em;
}

.switch > input {
  opacity: 0;
  width: 0;
  height: 0;
}

.slider {
  position: absolute;
  cursor: pointer;
  top: 0;
  left: 0;
  right: 0;
  bottom: 0;
  background-color: #ccc;
  border-radius: 1em;
  -webkit-transition: .4s;
  transition: .4s;
}

.slider:before {
  position: absolute;
  content: "";
  height: 1.5em;
  width: 1.5em;
  left: 0.25em;
  top: 0.25em;
  background-color: white;
  border-radius: 1em;
  -webkit-transition: .4s;
  transition: .4s;
}

input:checked + .slider {
  background-color: var(--bg-secondary);
}

input:focus + .slider {
  box-shadow: 0 0 5px #2196F3;
}

input:checked + .slider:before {
  -webkit-transform: translateX(1.5em);
  -ms-transform: translateX(1.5em);
  transform: translateX(1.5em);
<<<<<<< HEAD
}

/* Popup */

.popup-grey-zone {
  width: 100vw;
  height: 100vh;
  z-index: 5;
  background-color: #3d3d3d7c;
  position: fixed;
  top: 0;
  display: none;
  justify-content: center;
  align-items: center;
}

.popup-visible {
  display: flex;
}

.popup-box {
  min-width: 20rem;
  min-height: 20rem;
  background-color: white;
}

.popup-form {
  display: flex;
  flex-direction: column;
  align-items: center;
}

.popup-button {
  margin-block: 0.3em;
  margin-inline: 0.5em;
=======
>>>>>>> 6a971d8b
}<|MERGE_RESOLUTION|>--- conflicted
+++ resolved
@@ -1158,7 +1158,6 @@
   border-bottom: 1px dotted currentColor;
 }
 
-<<<<<<< HEAD
 /* || MANAGE PRODUCTS */
 
 .accordion-header-container {
@@ -1274,8 +1273,6 @@
   stroke-width: 3.5 
 } 
 
-=======
->>>>>>> 6a971d8b
 /* Toggle switch */ 
 
 .toggle-switch {
@@ -1329,7 +1326,6 @@
   -webkit-transform: translateX(1.5em);
   -ms-transform: translateX(1.5em);
   transform: translateX(1.5em);
-<<<<<<< HEAD
 }
 
 /* Popup */
@@ -1365,6 +1361,4 @@
 .popup-button {
   margin-block: 0.3em;
   margin-inline: 0.5em;
-=======
->>>>>>> 6a971d8b
 }