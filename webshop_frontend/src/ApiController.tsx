--- conflicted
+++ resolved
@@ -116,7 +116,6 @@
  * @returns The license.
  */
 export const fetchLicense = async (licenseId: string) => {
-<<<<<<< HEAD
   const response = await fetch(`${baseUrl}/api/licenses/${licenseId}`);
   if (response.ok) {
     const data: License = await response.json();
@@ -124,48 +123,35 @@
   } else {
     throw new Error("Could not fetch license.");
   }
-=======
-  const response = await fetch(`${baseUrl}/api/priv/licenses/${licenseId}`);
-  const data: License = await response.json();
+};
+
+/**
+ * Get all licenses' vital information.
+ *
+ * @returns All licenses' vital information.
+ */
+export const fetchLicensesVital = async () => {
+  const response = await fetch(`${baseUrl}/api/priv/licenses_vital`);
+  if (response.ok) {
+    const data: FullLicenseInfo[] = await response.json();
   return data;
->>>>>>> f80331be
-};
-
-/**
- * Get all licenses' vital information.
- *
- * @returns All licenses' vital information.
- */
-export const fetchLicensesVital = async () => {
-<<<<<<< HEAD
-  const response = await fetch(`${baseUrl}/api/licenses_vital`);
-  if (response.ok) {
-    const data: LicenseVital[] = await response.json();
-    return data;
-  } else {
-    throw new Error("Could not fetch licenses.");
-  }
-=======
-  const response = await fetch(`${baseUrl}/api/priv/licenses_vital`);
+};
+
+/**
+ * Get all licenses that a specific user has access to.
+ *
+ * @param userId The ID of the user.
+ * @returns The user's licenses.
+ */
+export const fetchLicensesForUser = async (userId: string) => {
+  const response = await fetch(
+    `${baseUrl}/api/priv/user_licenses/user/${userId}`
+  );
   const data: FullLicenseInfo[] = await response.json();
   return data;
 };
 
 /**
- * Get all licenses that a specific user has access to.
- *
- * @param userId The ID of the user.
- * @returns The user's licenses.
- */
-export const fetchLicensesForUser = async (userId: string) => {
-  const response = await fetch(
-    `${baseUrl}/api/priv/user_licenses/user/${userId}`
-  );
-  const data: FullLicenseInfo[] = await response.json();
-  return data;
-};
-
-/**
  * Get all company licenses for a specific user that they have no access to.
  *
  * @param userId The ID of the user.
@@ -176,8 +162,10 @@
     `${baseUrl}/api/priv/user_licenses/user/${userId}/no_access`
   );
   const data: FullLicenseInfo[] = await response.json();
-  return data;
->>>>>>> f80331be
+    return data;
+  } else {
+    throw new Error("Could not fetch licenses.");
+  }
 };
 
 /**
@@ -202,19 +190,13 @@
  * @returns All companies.
  */
 export const fetchCompanies = async () => {
-<<<<<<< HEAD
-  const response = await fetch(`${baseUrl}/api/companies`);
+  const response = await fetch(`${baseUrl}/api/priv/companies`);
   if (response.ok) {
     const data: Company[] = await response.json();
     return data;
   } else {
     throw new Error("Could not fetch companies.");
   }
-=======
-  const response = await fetch(`${baseUrl}/api/priv/companies`);
-  const data: Company[] = await response.json();
-  return data;
->>>>>>> f80331be
 };
 
 /**
