[package]
name = "webshop_server"
version = "0.1.0"
edition = "2021"

# See more keys and their definitions at https://doc.rust-lang.org/cargo/reference/manifest.html

[dependencies]
actix-cors = "0.6.4"
<<<<<<< HEAD
actix-files = "0.6.2"
actix-multipart = "0.5.0"
actix-session = "0.7.2"
=======
actix-session = {version = "0.7.2", features = ["cookie-session"] }
>>>>>>> f2d3e966
actix-web = "4.2.1"
actix-web-httpauth = "0.8.0"
chrono = { version = "0.4.23", features = ["serde"] }
dotenvy = "0.15.6"
env_logger = "0.10"
<<<<<<< HEAD
futures-util = "0.3"
image = "0.24.5"
=======
futures = "0.3.26"
>>>>>>> f2d3e966
log = "0.4"
rand = "0.8.5"
serde = "1.0.152"
serde_json = "1.0.91"
sqlx = { version = "0.6", features = ["runtime-actix-rustls", "postgres", "macros", "offline", "chrono"] }
utoipa = { version = "3", features = ["actix_extras"] }
utoipa-swagger-ui = { version = "3", features = ["actix-web"] }
uuid = { version = "1.3.0", features = ["v4"] }<|MERGE_RESOLUTION|>--- conflicted
+++ resolved
@@ -7,24 +7,17 @@
 
 [dependencies]
 actix-cors = "0.6.4"
-<<<<<<< HEAD
 actix-files = "0.6.2"
 actix-multipart = "0.5.0"
-actix-session = "0.7.2"
-=======
 actix-session = {version = "0.7.2", features = ["cookie-session"] }
->>>>>>> f2d3e966
 actix-web = "4.2.1"
 actix-web-httpauth = "0.8.0"
 chrono = { version = "0.4.23", features = ["serde"] }
 dotenvy = "0.15.6"
 env_logger = "0.10"
-<<<<<<< HEAD
+futures = "0.3.26"
 futures-util = "0.3"
 image = "0.24.5"
-=======
-futures = "0.3.26"
->>>>>>> f2d3e966
 log = "0.4"
 rand = "0.8.5"
 serde = "1.0.152"
