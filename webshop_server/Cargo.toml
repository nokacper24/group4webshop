[package]
name = "webshop_server"
version = "0.1.0"
edition = "2021"

# See more keys and their definitions at https://doc.rust-lang.org/cargo/reference/manifest.html

[dependencies]
actix-cors = "0.6.4"
actix-session = {version = "0.7.2", features = ["cookie-session"] }
actix-web = "4.2.1"
<<<<<<< HEAD
actix-web-static-files = "4.0.0"
=======
actix-web-httpauth = "0.8.0"
chrono = { version = "0.4.23", features = ["serde"] }
>>>>>>> f2d3e966
dotenvy = "0.15.6"
env_logger = "0.10"
futures = "0.3.26"
log = "0.4"
rand = "0.8.5"
serde = "1.0.152"
serde_json = "1.0.91"
<<<<<<< HEAD
sqlx = { version = "0.6", features = [ "runtime-actix-rustls" , "postgres", "macros", "offline" ] }
static-files = "0.2.3"
utoipa = { version = "3", features = ["actix_extras"] }
utoipa-swagger-ui = { version = "3", features = ["actix-web"] }

[build-dependencies]
static-files = "0.2.3"
dotenvy = "0.15.6"
=======
sqlx = { version = "0.6", features = ["runtime-actix-rustls", "postgres", "macros", "offline", "chrono"] }
utoipa = { version = "3", features = ["actix_extras"] }
utoipa-swagger-ui = { version = "3", features = ["actix-web"] }
uuid = { version = "1.3.0", features = ["v4"] }
>>>>>>> f2d3e966
<|MERGE_RESOLUTION|>--- conflicted
+++ resolved
@@ -9,12 +9,9 @@
 actix-cors = "0.6.4"
 actix-session = {version = "0.7.2", features = ["cookie-session"] }
 actix-web = "4.2.1"
-<<<<<<< HEAD
-actix-web-static-files = "4.0.0"
-=======
 actix-web-httpauth = "0.8.0"
 chrono = { version = "0.4.23", features = ["serde"] }
->>>>>>> f2d3e966
+actix-web-static-files = "4.0.0"
 dotenvy = "0.15.6"
 env_logger = "0.10"
 futures = "0.3.26"
@@ -22,18 +19,12 @@
 rand = "0.8.5"
 serde = "1.0.152"
 serde_json = "1.0.91"
-<<<<<<< HEAD
-sqlx = { version = "0.6", features = [ "runtime-actix-rustls" , "postgres", "macros", "offline" ] }
+sqlx = { version = "0.6", features = ["runtime-actix-rustls", "postgres", "macros", "offline", "chrono"] }
 static-files = "0.2.3"
 utoipa = { version = "3", features = ["actix_extras"] }
 utoipa-swagger-ui = { version = "3", features = ["actix-web"] }
+uuid = { version = "1.3.0", features = ["v4"] }
 
 [build-dependencies]
 static-files = "0.2.3"
-dotenvy = "0.15.6"
-=======
-sqlx = { version = "0.6", features = ["runtime-actix-rustls", "postgres", "macros", "offline", "chrono"] }
-utoipa = { version = "3", features = ["actix_extras"] }
-utoipa-swagger-ui = { version = "3", features = ["actix-web"] }
-uuid = { version = "1.3.0", features = ["v4"] }
->>>>>>> f2d3e966
+dotenvy = "0.15.6"