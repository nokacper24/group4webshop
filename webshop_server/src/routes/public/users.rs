--- conflicted
+++ resolved
@@ -1,13 +1,15 @@
-<<<<<<< HEAD
-use crate::{data_access::{user::{self, LicenseUser, User, create_partial_user, create_invite}, auth}, middlewares::auth::{Token, check_role}};
-use actix_web::{get, web::{self, ReqData}, HttpResponse, Responder, post, delete};
-=======
-use crate::data_access::{
-    auth,
-    user::{self, LicenseUser, User},
+use crate::{
+    data_access::{
+        auth,
+        user::{self, create_invite, create_partial_user, LicenseUser, User},
+    },
+    middlewares::auth::{check_role, Token},
 };
-use actix_web::{delete, get, post, web, HttpResponse, Responder};
->>>>>>> 36d916ae
+use actix_web::{
+    delete, get, post,
+    web::{self, ReqData},
+    HttpResponse, Responder,
+};
 use serde::{Deserialize, Serialize};
 use sqlx::{Pool, Postgres};
 use utoipa::OpenApi;
@@ -138,14 +140,15 @@
 }
 
 #[post("/generate_invite")]
-<<<<<<< HEAD
-async fn generate_invite(pool: web::Data<Pool<Postgres>>, invite: web::Json<Invite>, req: Option<ReqData<Token>> ) -> impl Responder {
-
-let role = check_role(req, &pool).await;
-
-match role {
-    Ok(role) => {
-        match role {
+async fn generate_invite(
+    pool: web::Data<Pool<Postgres>>,
+    invite: web::Json<Invite>,
+    req: Option<ReqData<Token>>,
+) -> impl Responder {
+    let role = check_role(req, &pool).await;
+
+    match role {
+        Ok(role) => match role {
             user::Role::Admin => {
                 return HttpResponse::Ok().json("Can't generate a new user for proflex yet!");
             }
@@ -158,53 +161,30 @@
             user::Role::Default => {
                 return HttpResponse::Unauthorized().json("Normal users don't have permission to generate a new user, please contact your company's IT department.");
             }
-        }
-            
-        }
-    Err(_) => {
-        // since the user is not logged in, we can't check the role, so it must be a new user
-        // so we can generate a new user and a company for them
-        let partial_user = create_partial_user(&invite.email, &pool.clone()).await;
-        match partial_user {
-            Ok(partial_user) => {
-
-                let invite = create_invite(Some(partial_user.id), None, &pool).await;
-                match invite {
-                    Ok(invite) => {
-                        return HttpResponse::Ok().json(invite);
-                    }
-                    Err(_) => {
-                        return HttpResponse::InternalServerError().json("Internal Server Error");
+        },
+        Err(_) => {
+            // since the user is not logged in, we can't check the role, so it must be a new user
+            // so we can generate a new user and a company for them
+            let partial_user = create_partial_user(&invite.email, &pool.clone()).await;
+            match partial_user {
+                Ok(partial_user) => {
+                    let invite = create_invite(Some(partial_user.id), None, &pool).await;
+                    match invite {
+                        Ok(invite) => {
+                            return HttpResponse::Ok().json(invite);
+                        }
+                        Err(_) => {
+                            return HttpResponse::InternalServerError()
+                                .json("Internal Server Error");
+                        }
                     }
                 }
-            }
-            Err(_) => {
-                return HttpResponse::InternalServerError().json("Internal Server Error");
+                Err(_) => {
+                    return HttpResponse::InternalServerError().json("Internal Server Error");
+                }
             }
         }
-=======
-async fn generate_invite(
-    pool: web::Data<Pool<Postgres>>,
-    invite: web::Json<Invite>,
-) -> impl Responder {
-    let invite = auth::create_invite(&pool, &invite.email).await;
-
-    //error check
-    if invite.is_err() {
-        return HttpResponse::InternalServerError()
-            .json(format!("Internal Server Error: {}", invite.err().unwrap()));
-    }
-
-    //parse to json
-    if let Ok(invite) = invite {
-        return HttpResponse::Ok().json(Invite {
-            email: invite.email,
-        });
->>>>>>> 36d916ae
-    }
-
-}
-
+    }
 }
 
 #[derive(Serialize, Deserialize)]
