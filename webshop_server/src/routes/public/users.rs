--- conflicted
+++ resolved
@@ -1,14 +1,7 @@
 use crate::{
     data_access::{
-<<<<<<< HEAD
-        auth, error_handling,
-        user::{
-            self, create_invite, create_partial_user, LicenseUser, Role, User, UserID, UserRole,
-        },
-=======
         error_handling,
         user::{self, LicenseUser, Role, User, UserRole},
->>>>>>> 77570c3b
     },
     utils::auth,
 };
