--- conflicted
+++ resolved
@@ -8,11 +8,8 @@
 pub mod licenses;
 pub mod products;
 pub mod users;
-<<<<<<< HEAD
+pub mod auth;
 pub mod company;
-=======
-pub mod auth;
->>>>>>> e0c1d984
 
 #[get("")]
 async fn index() -> impl Responder {
@@ -25,9 +22,6 @@
     cfg.configure(licenses::configure);
     cfg.configure(products::configure);
     cfg.configure(users::configure);
-<<<<<<< HEAD
+    cfg.configure(auth::configure);
     cfg.configure(company::configure);
-=======
-    cfg.configure(auth::configure);
->>>>>>> e0c1d984
 }