use actix_cors::Cors;
use actix_web::{get, http, http::Error, middleware::Logger, web, web::ReqData, App, HttpServer, Responder, HttpResponse};
use actix_web_httpauth::middleware::HttpAuthentication;
use actix_web_static_files::ResourceFiles;
use dotenvy::dotenv;
use log::info;

mod data_access;
mod middlewares;
mod openapi_doc;
mod routes;
mod serving_images;

use routes::public::public;
use routes::private::private;
use serde::{Deserialize, Serialize};
use sqlx::{Pool, Postgres};

use crate::data_access::create_pool;
use crate::data_access::user::Role;
use crate::middlewares::auth::{check_role, validator, Token};

include!(concat!(env!("OUT_DIR"), "/generated.rs"));

#[actix_web::main]
async fn main() -> std::io::Result<()> {
    std::env::set_var("RUST_LOG", "info,sqlx=off");
    env_logger::init();

    // check if .env file exists and load it
    dotenv().ok();
    let host = std::env::var("HOST").expect("HOST environment variable not set");
    let port = std::env::var("PORT").expect("PORT environment variable not set");
    let address = format!("{}:{}", host, port);

    info!("Starting server at http://{}", address);

    //create new pool
    let dburl = std::env::var("DATABASE_URL").expect("DATABASE_URL environment variable not set");

    let pool = web::Data::new(
        create_pool(dburl.as_str())
            .await
            .expect("Can not connect to database"),
    );

    HttpServer::new(move || {
        let cors = Cors::default()
            .allow_any_origin() // Should be changed to allow only specific origins in production
            .allowed_methods(vec!["GET", "POST", "PUT", "DELETE"])
            .allowed_headers(vec![http::header::AUTHORIZATION, http::header::ACCEPT])
            .allowed_header(http::header::CONTENT_TYPE)
            .max_age(3600);

        let bearer_middleware = HttpAuthentication::bearer(validator);
        let public = web::scope("/api").configure(public);
        let private = web::scope("/secure")
            .wrap(bearer_middleware)
            .configure(private);

        App::new()
            // register sqlx pool
            .app_data(pool.clone())
            // configure cors
            .wrap(cors)
            .wrap(Logger::default())
            .service(public)
            .service(private)
            .configure(openapi_doc::configure_opanapi)
<<<<<<< HEAD
            .service(web::scope("/resources/images").configure(serving_images::config))
            // Configure custom 404 page
            .default_service(web::route().to(|| async { "404 - Not Found" }))
=======
            .service(ResourceFiles::new("/", generate()).resolve_not_found_to_root())
            .default_service(web::route().to(not_found))

>>>>>>> bc57dd9d
    })
    .bind(address)
    .expect("Can not bind to port 8080")
    .run()
    .await
}

async fn not_found() -> impl Responder {
    HttpResponse::NotFound().body(
        r#"<html>
            <head>
                <title>404 Not Found</title>
            </head>
            <body>
                <h1>404 Not Found</h1>
                <p>The resource could not be found.</p>
            </body>
        </html>"#)
}<|MERGE_RESOLUTION|>--- conflicted
+++ resolved
@@ -67,15 +67,10 @@
             .service(public)
             .service(private)
             .configure(openapi_doc::configure_opanapi)
-<<<<<<< HEAD
             .service(web::scope("/resources/images").configure(serving_images::config))
-            // Configure custom 404 page
-            .default_service(web::route().to(|| async { "404 - Not Found" }))
-=======
             .service(ResourceFiles::new("/", generate()).resolve_not_found_to_root())
             .default_service(web::route().to(not_found))
 
->>>>>>> bc57dd9d
     })
     .bind(address)
     .expect("Can not bind to port 8080")
