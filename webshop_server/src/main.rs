use actix_cors::Cors;
use actix_web::http::Error;
use actix_web::web::ReqData;
use actix_web::HttpResponse;
use actix_web::{get, http, middleware::Logger, web, App, HttpServer, Responder};
use actix_web_httpauth::middleware::HttpAuthentication;
use dotenvy::dotenv;
use log::info;

mod data_access;
mod middlewares;
mod openapi_doc;
<<<<<<< HEAD
mod serving_images;
=======
mod routes;
>>>>>>> f2d3e966

use routes::public::public;
use serde::{Deserialize, Serialize};
use sqlx::{Pool, Postgres};

use crate::data_access::create_pool;
use crate::data_access::user::Role;
use crate::middlewares::auth::{check_role, validator, Token};

#[get("/")]
async fn index() -> impl Responder {
    HttpResponse::Ok().body("Hello world!")
}

#[actix_web::main]
async fn main() -> std::io::Result<()> {
    std::env::set_var("RUST_LOG", "info,sqlx=off");
    env_logger::init();

    // check if .env file exists and load it
    dotenv().ok();
    let host = std::env::var("HOST").expect("HOST environment variable not set");
    let port = std::env::var("PORT").expect("PORT environment variable not set");
    let address = format!("{}:{}", host, port);

    info!("Starting server at http://{}", address);

    //create new pool
    let dburl = std::env::var("DATABASE_URL").expect("DATABASE_URL environment variable not set");

    let pool = web::Data::new(
        create_pool(dburl.as_str())
            .await
            .expect("Can not connect to database"),
    );

    HttpServer::new(move || {
        let cors = Cors::default()
            .allow_any_origin() // Should be changed to allow only specific origins in production
            .allowed_methods(vec!["GET", "POST", "PUT", "DELETE"])
            .allowed_headers(vec![http::header::AUTHORIZATION, http::header::ACCEPT])
            .allowed_header(http::header::CONTENT_TYPE)
            .max_age(3600);

        let public = web::scope("/api").configure(public);

        let bearer_middleware = HttpAuthentication::bearer(validator);

        App::new()
            // register sqlx pool
            .app_data(pool.clone())
            // configure cors
            .wrap(cors)
            .wrap(Logger::default())
            .service(index)
            // load routes from routes/public/public.rs
            .service(public)
            .configure(openapi_doc::configure_opanapi)
            .service(web::scope("/resources/images").configure(serving_images::config))
            // Configure custom 404 page
            .default_service(web::route().to(|| async { "404 - Not Found" }))
    })
    .bind(address)
    .expect("Can not bind to port 8080")
    .run()
    .await
}<|MERGE_RESOLUTION|>--- conflicted
+++ resolved
@@ -10,11 +10,8 @@
 mod data_access;
 mod middlewares;
 mod openapi_doc;
-<<<<<<< HEAD
+mod routes;
 mod serving_images;
-=======
-mod routes;
->>>>>>> f2d3e966
 
 use routes::public::public;
 use serde::{Deserialize, Serialize};
