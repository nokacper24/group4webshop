--- conflicted
+++ resolved
@@ -1,5 +1,3 @@
-use std::sync::Arc;
-
 use argon2::{password_hash::SaltString, Argon2, PasswordHash, PasswordHasher, PasswordVerifier};
 use chrono::{DateTime, Duration, Utc};
 use rand::rngs::OsRng;
@@ -128,36 +126,19 @@
     users: &Vec<LicenseUser>,
 ) -> Result<(), sqlx::Error> {
     let mut transaction = pool.begin().await?;
-<<<<<<< HEAD
-
-    for user in users.iter() {
-        transaction.execute(
-            query!(
-=======
     for user in users.iter() {
         transaction
             .execute(query!(
->>>>>>> 6485af32
                 r#"INSERT INTO user_license(license_id, user_id)
                 VALUES ($1, $2)"#,
                 user.license_id,
                 user.user_id,
-<<<<<<< HEAD
-            )
-        )
-        .await?;
-    }
-
+            ))
+            .await?;
+    }
     transaction.commit().await?;
-    Ok()
-=======
-            ))
-            .await?;
-    }
-    transaction.commit().await?;
 
     Ok(())
->>>>>>> 6485af32
 }
 
 /// Remove users' access to licenses
@@ -166,23 +147,6 @@
     users: &Vec<LicenseUser>,
 ) -> Result<(), sqlx::Error> {
     let mut transaction = pool.begin().await?;
-<<<<<<< HEAD
-
-    for user in users.iter() {
-        transaction.execute(
-            query!(
-                r#"DELETE FROM user_license
-                WHERE license_id = $1 AND user_id = $2"#,
-                user.license_id,
-                user.user_id,
-            )
-        )
-        .await?;
-    }
-    
-    transaction.commit().await?;
-    Ok()
-=======
     for user in users.iter() {
         transaction
             .execute(query!(
@@ -417,19 +381,15 @@
 /// let user_exists: bool = user_exists("bob@name.com", &pool).await?;
 /// ```
 pub async fn user_exixts(email: &str, pool: &Pool<Postgres>) -> Result<bool, sqlx::Error> {
-    let user = query!(
-        r#"SELECT user_id FROM app_user WHERE email = $1"#,
-        email
-    )
-    .fetch_optional(pool)
-    .await?;
+    let user = query!(r#"SELECT user_id FROM app_user WHERE email = $1"#, email)
+        .fetch_optional(pool)
+        .await?;
 
     match user {
         Some(_) => Ok(true),
         None => Ok(false),
     }
 }
-
 
 /// A struct representing an invite to a new user and a company.
 /// This is used to create a new user and link them to a new or existing company.
@@ -612,5 +572,4 @@
     transaction.commit().await?;
 
     Ok(())
->>>>>>> 6485af32
 }