--- conflicted
+++ resolved
@@ -24,20 +24,4 @@
         .fetch_one(pool)
         .await?;
     Ok(product)
-<<<<<<< HEAD
-}
-
-pub async fn create_new_product(pool: &Pool<Postgres>, product: &Product) -> Result<(), sqlx::Error> {
-    sqlx::query!(
-        "INSERT INTO product (product_name, price_per_user, short_description, main_image) VALUES ($1, $2, $3, $4)",
-        product.product_name(),
-        product.price_per_user(),
-        product.short_description(),
-        product.main_image()
-    )
-    .execute(pool)
-    .await?;
-    Ok(())
-=======
->>>>>>> a0b7902f
 }