<<<<<<< HEAD
use serde::{Deserialize, Serialize};
use sqlx::{
    query_as, {Pool, Postgres},
=======
use std::error::Error;

use serde::{Deserialize, Serialize};
use sqlx::{
    query, query_as, {Pool, Postgres},
>>>>>>> 5fd69506
};

#[derive(Debug, Serialize, Deserialize)]
pub struct Product {
    product_id: String,
    display_name: String,
    price_per_user: f32,
    short_description: String,
    main_image: String,
}

#[derive(Debug, Serialize, Deserialize)]
pub struct DescriptionComponent {
    priority: i32,
    text: Option<TextComponent>,
    image: Option<ImageComponent>,
}

#[derive(Debug, Serialize, Deserialize)]
pub struct TextComponent {
    text_title: String,
    paragraph: String,
}
#[derive(Debug, Serialize, Deserialize)]
pub struct ImageComponent {
    image_path: String,
    alt_text: String,
}

/// Returns all products, in **simple** form, no description components.
pub async fn get_products(pool: &Pool<Postgres>) -> Result<Vec<Product>, sqlx::Error> {
    let products = query_as!(Product, "SELECT * FROM product")
        .fetch_all(pool)
        .await?;
    Ok(products)
}

/// Returns a product, in **simple** form, no description components.
pub async fn get_product_by_id(
    pool: &Pool<Postgres>,
    product_id: &str,
) -> Result<Product, sqlx::Error> {
    let product = query_as!(
        Product,
        "SELECT * FROM product WHERE product_id = $1",
        product_id
    )
    .fetch_one(pool)
    .await?;
    Ok(product)
}

#[derive(Debug, Serialize, Deserialize)]
pub struct FullProduct {
    product_id: String,
    display_name: String,
    price_per_user: f32,
    short_description: String,
    main_image: String,
    description_components: Vec<DescriptionComponent>,
}
/// Returns a full product, including description components.
pub async fn get_full_product_by_id(
    pool: &Pool<Postgres>,
    product_id: &str,
) -> Result<FullProduct, Box<dyn Error>> {
    let product = get_product_by_id(pool, product_id).await?;
    let description_components = get_product_description_components(pool, product_id).await?;

    Ok(FullProduct {
        product_id: product.product_id,
        display_name: product.display_name,
        price_per_user: product.price_per_user,
        short_description: product.short_description,
        main_image: product.main_image,
        description_components,
    })
}


/// Returns all description components for a product.
async fn get_product_description_components(
    pool: &Pool<Postgres>,
    product_id: &str,
) -> Result<Vec<DescriptionComponent>, Box<dyn Error>> {
    let rows = query!(
        r#"SELECT priority, description_component.text_id AS "text_id?", text_title AS "text_title?", paragraph AS "paragraph?", description_component.image_id, image_path AS "image_path?", alt_text AS "alt_text?"
        FROM description_component
        FULL JOIN product_text ON  description_component.text_id = product_text.text_id
        FULL JOIN product_image ON description_component.image_id = product_image.image_id
        WHERE description_component.product_id = $1"#, product_id)
        .fetch_all(pool)
        .await?;

    let mut description_components: Vec<DescriptionComponent> = Vec::new();

    for row in rows {
        if row.text_id.is_some() {
            match (row.text_title, row.paragraph) {
                (Some(text_title), Some(paragraph)) => {
                    description_components.push(DescriptionComponent {
                        priority: row.priority,
                        text: Some(TextComponent {
                            text_title,
                            paragraph,
                        }),
                        image: None,
                    });
                }
                _ => {}
            }
        } else if row.image_id.is_some() {
            match (row.image_path, row.alt_text) {
                (Some(image_path), Some(alt_text)) => {
                    description_components.push(DescriptionComponent {
                        priority: row.priority,
                        text: None,
                        image: Some(ImageComponent {
                            image_path,
                            alt_text,
                        }),
                    });
                }
                _ => {}
            }
        } else { // Should never happen, db has constraints
            return Err("Could not decode description component, corrupt data.".into());
        }
    }
    return Result::Ok(description_components);
}<|MERGE_RESOLUTION|>--- conflicted
+++ resolved
@@ -1,14 +1,8 @@
-<<<<<<< HEAD
-use serde::{Deserialize, Serialize};
-use sqlx::{
-    query_as, {Pool, Postgres},
-=======
 use std::error::Error;
 
 use serde::{Deserialize, Serialize};
 use sqlx::{
     query, query_as, {Pool, Postgres},
->>>>>>> 5fd69506
 };
 
 #[derive(Debug, Serialize, Deserialize)]
